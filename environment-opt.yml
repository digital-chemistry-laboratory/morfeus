channels:
  - conda-forge
dependencies:
  - dftd4
<<<<<<< HEAD
  - matplotlib
  - openbabel
  - pip
  - pymeshfix
  - python >= 3.8
=======
  - libconeangle
  - matplotlib
  - openbabel
  - pip
>>>>>>> c8c418bd
  - pyvista
  - pyvistaqt
  - qcengine
  - rdkit
  - spyrmsd
  - vtk
<<<<<<< HEAD
  - xtb-python
=======
  - xtb-python
  - pip:
      - pymeshfix
>>>>>>> c8c418bd
<|MERGE_RESOLUTION|>--- conflicted
+++ resolved
@@ -2,28 +2,19 @@
   - conda-forge
 dependencies:
   - dftd4
-<<<<<<< HEAD
   - matplotlib
   - openbabel
   - pip
   - pymeshfix
   - python >= 3.8
-=======
   - libconeangle
   - matplotlib
   - openbabel
   - pip
->>>>>>> c8c418bd
   - pyvista
   - pyvistaqt
   - qcengine
   - rdkit
   - spyrmsd
   - vtk
-<<<<<<< HEAD
-  - xtb-python
-=======
-  - xtb-python
-  - pip:
-      - pymeshfix
->>>>>>> c8c418bd
+  - xtb-python