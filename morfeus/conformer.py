--- conflicted
+++ resolved
@@ -2,11 +2,8 @@
 
 from __future__ import annotations
 
-<<<<<<< HEAD
-=======
 from collections import Counter
 from collections.abc import Iterable, Mapping, Sequence
->>>>>>> c8c418bd
 from copy import copy, deepcopy
 import functools
 import numbers
